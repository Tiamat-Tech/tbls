package schema

import (
	"database/sql"
	"encoding/json"
	"fmt"
	"sort"
	"strings"

	"github.com/k1LoW/tbls/dict"
	"github.com/pkg/errors"
)

const (
	TypeFK = "FOREIGN KEY"
)

const (
	ColumnExtraDef    = "ExtraDef"
	ColumnOccurrences = "Occurrences"
	ColumnPercents    = "Percents"
	ColumnChildren    = "Children"
	ColumnParents     = "Parents"
	ColumnComment     = "Comment"
	ColumnLabels      = "Labels"
)

var DefaultHideColumns = []string{ColumnExtraDef, ColumnOccurrences, ColumnPercents, ColumnLabels}
var HideableColumns = []string{ColumnExtraDef, ColumnOccurrences, ColumnPercents, ColumnChildren, ColumnParents, ColumnComment, ColumnLabels}

type Label struct {
	Name    string
	Virtual bool
}

type Labels []*Label

func (labels Labels) Merge(name string) Labels {
	for _, l := range labels {
		if l.Name == name {
			return labels
		}
	}
	return append(labels, &Label{Name: name, Virtual: true})
}

// Index is the struct for database index
type Index struct {
	Name    string   `json:"name"`
	Def     string   `json:"def"`
	Table   *string  `json:"table"`
	Columns []string `json:"columns"`
	Comment string   `json:"comment"`
}

// Constraint is the struct for database constraint
type Constraint struct {
	Name              string   `json:"name"`
	Type              string   `json:"type"`
	Def               string   `json:"def"`
	Table             *string  `json:"table"`
	ReferencedTable   *string  `json:"referenced_table" yaml:"referencedTable"`
	Columns           []string `json:"columns"`
	ReferencedColumns []string `json:"referenced_columns" yaml:"referencedColumns"`
	Comment           string   `json:"comment"`
}

// Trigger is the struct for database trigger
type Trigger struct {
	Name    string `json:"name"`
	Def     string `json:"def"`
	Comment string `json:"comment"`
}

// Column is the struct for table column
type Column struct {
	Name            string          `json:"name"`
	Type            string          `json:"type"`
	Nullable        bool            `json:"nullable"`
	Default         sql.NullString  `json:"default"`
	Comment         string          `json:"comment"`
	ExtraDef        string          `json:"extra_def,omitempty" yaml:"extraDef,omitempty"`
	Occurrences     sql.NullInt32   `json:"occurrences,omitempty" yaml:"occurrences,omitempty"`
	Percents        sql.NullFloat64 `json:"percents,omitempty" yaml:"percents,omitempty"`
	Labels          Labels          `json:"labels,omitempty"`
	ParentRelations []*Relation     `json:"-"`
	ChildRelations  []*Relation     `json:"-"`
	PK              bool            `json:"-"`
	FK              bool            `json:"-"`
	HideForER       bool            `json:"-"`
}

// Table is the struct for database table
type Table struct {
	Name             string        `json:"name"`
	Type             string        `json:"type"`
	Comment          string        `json:"comment"`
	Columns          []*Column     `json:"columns"`
	Indexes          []*Index      `json:"indexes"`
	Constraints      []*Constraint `json:"constraints"`
	Triggers         []*Trigger    `json:"triggers"`
	Def              string        `json:"def"`
	Labels           Labels        `json:"labels,omitempty"`
	ReferencedTables []*Table      `json:"referenced_tables,omitempty" yaml:"referencedTables,omitempty"`
	External         bool          `json:"-"` // Table external to the schema
}

// Relation is the struct for table relation
type Relation struct {
	Table             *Table      `json:"table"`
	Columns           []*Column   `json:"columns"`
	ParentTable       *Table      `json:"parent_table" yaml:"parentTable"`
	ParentColumns     []*Column   `json:"parent_columns" yaml:"parentColumns"`
	Cardinality       Cardinality `json:"cardinality"`
	ParentCardinality Cardinality `json:"parent_cardinality" yaml:"parentCardinality"`
	Def               string      `json:"def"`
	Virtual           bool        `json:"virtual"`
	HideForER         bool        `json:"-"`
}

type DriverMeta struct {
	CurrentSchema string     `json:"current_schema,omitempty" yaml:"currentSchema,omitempty"`
	SearchPaths   []string   `json:"search_paths,omitempty" yaml:"searchPaths,omitempty"`
	Dict          *dict.Dict `json:"dict,omitempty"`
}

// Function is the struct for tbls stored procedure/function information
type Function struct {
	Name       string `json:"name"`
	ReturnType string `json:"return_type" yaml:"returnType"`
	Arguments  string `json:"arguments"`
	Type       string `json:"type"`
}

// Driver is the struct for tbls driver information
type Driver struct {
	Name            string      `json:"name"`
	DatabaseVersion string      `json:"database_version" yaml:"databaseVersion"`
	Meta            *DriverMeta `json:"meta"`
}

// Schema is the struct for database schema
type Schema struct {
	Name      string      `json:"name"`
	Desc      string      `json:"desc"`
	Tables    []*Table    `json:"tables"`
	Relations []*Relation `json:"relations"`
	Functions []*Function `json:"functions"`
	Driver    *Driver     `json:"driver"`
	Labels    Labels      `json:"labels,omitempty"`
}

func (s *Schema) NormalizeTableName(name string) string {
	if s.Driver != nil && (s.Driver.Name == "postgres" || s.Driver.Name == "redshift") && !strings.Contains(name, ".") {
		return fmt.Sprintf("%s.%s", s.Driver.Meta.CurrentSchema, name)
	}
	return name
}

func (s *Schema) NormalizeTableNames(names []string) []string {
	for i, n := range names {
		names[i] = s.NormalizeTableName(n)
	}
	return names
}

// FindTableByName find table by table name
func (s *Schema) FindTableByName(name string) (*Table, error) {
	for _, t := range s.Tables {
		if s.NormalizeTableName(t.Name) == s.NormalizeTableName(name) {
			return t, nil
		}
	}
	return nil, errors.Errorf("not found table '%s'", name)
}

// FindRelation find relation by columns and parent colums
func (s *Schema) FindRelation(cs, pcs []*Column) (*Relation, error) {
L:
	for _, r := range s.Relations {
		if len(r.Columns) != len(cs) || len(r.ParentColumns) != len(pcs) {
			continue
		}
		for _, rc := range r.Columns {
			exist := false
			for _, cc := range cs {
				if rc == cc {
					exist = true
				}
			}
			if !exist {
				continue L
			}
		}
		for _, rc := range r.ParentColumns {
			exist := false
			for _, cc := range pcs {
				if rc == cc {
					exist = true
				}
			}
			if !exist {
				continue L
			}
		}
		return r, nil
	}
	return nil, errors.Errorf("not found relation '%v, %v'", cs, pcs)
}

func (s *Schema) HasTableWithLabels() bool {
	for _, t := range s.Tables {
		if len(t.Labels) > 0 {
			return true
		}
	}
	return false
}

<<<<<<< HEAD
// Sort schema tables, columns, relations, and constrains
=======
// FindColumnByName find column by column name
func (t *Table) FindColumnByName(name string) (*Column, error) {
	for _, c := range t.Columns {
		if c.Name == name {
			return c, nil
		}
	}
	return nil, errors.Errorf("not found column '%s' on table '%s'", name, t.Name)
}

// FindIndexByName find index by index name
func (t *Table) FindIndexByName(name string) (*Index, error) {
	for _, i := range t.Indexes {
		if i.Name == name {
			return i, nil
		}
	}
	return nil, errors.Errorf("not found index '%s' on table '%s'", name, t.Name)
}

// FindConstraintByName find constraint by constraint name
func (t *Table) FindConstraintByName(name string) (*Constraint, error) {
	for _, c := range t.Constraints {
		if c.Name == name {
			return c, nil
		}
	}
	return nil, errors.Errorf("not found constraint '%s' on table '%s'", name, t.Name)
}

// FindTriggerByName find trigger by trigger name
func (t *Table) FindTriggerByName(name string) (*Trigger, error) {
	for _, trig := range t.Triggers {
		if trig.Name == name {
			return trig, nil
		}
	}
	return nil, errors.Errorf("not found trigger '%s' on table '%s'", name, t.Name)
}

// FindConstrainsByColumnName find constraint by column name
func (t *Table) FindConstrainsByColumnName(name string) []*Constraint {
	cts := []*Constraint{}
	for _, ct := range t.Constraints {
		for _, ctc := range ct.Columns {
			if ctc == name {
				cts = append(cts, ct)
			}
		}
	}
	return cts
}

func (t *Table) hasColumnWithValues(name string) bool {
	for _, c := range t.Columns {
		switch name {
		case ColumnExtraDef:
			if c.ExtraDef != "" {
				return true
			}
		case ColumnOccurrences:
			if c.Occurrences.Valid {
				return true
			}
		case ColumnPercents:
			if c.Percents.Valid {
				return true
			}
		case ColumnChildren:
			if len(c.ChildRelations) > 0 {
				return true
			}
		case ColumnParents:
			if len(c.ParentRelations) > 0 {
				return true
			}
		case ColumnComment:
			if c.Comment != "" {
				return true
			}
		case ColumnLabels:
			if len(c.Labels) > 0 {
				return true
			}
		}
	}
	return false
}

func (t *Table) ShowColumn(name string, hideColumns []string) bool {
	hideColumns = unique(append(DefaultHideColumns, hideColumns...))
	if contains(hideColumns, name) {
		return t.hasColumnWithValues(name)
	}
	return true
}

// Sort schema tables, columns, relations, constrains and functions.
>>>>>>> 06f9f203
func (s *Schema) Sort() error {
	for _, t := range s.Tables {
		for _, c := range t.Columns {
			sort.SliceStable(c.ParentRelations, func(i, j int) bool {
				return c.ParentRelations[i].Table.Name < c.ParentRelations[j].Table.Name
			})
			sort.SliceStable(c.ChildRelations, func(i, j int) bool {
				return c.ChildRelations[i].Table.Name < c.ChildRelations[j].Table.Name
			})
		}
		sort.SliceStable(t.Columns, func(i, j int) bool {
			return t.Columns[i].Name < t.Columns[j].Name
		})
		sort.SliceStable(t.Indexes, func(i, j int) bool {
			return t.Indexes[i].Name < t.Indexes[j].Name
		})
		sort.SliceStable(t.Constraints, func(i, j int) bool {
			return t.Constraints[i].Name < t.Constraints[j].Name
		})
		sort.SliceStable(t.Triggers, func(i, j int) bool {
			return t.Triggers[i].Name < t.Triggers[j].Name
		})
	}
	sort.SliceStable(s.Tables, func(i, j int) bool {
		return s.Tables[i].Name < s.Tables[j].Name
	})
	sort.SliceStable(s.Relations, func(i, j int) bool {
		return s.Relations[i].Table.Name < s.Relations[j].Table.Name
	})
	sort.SliceStable(s.Functions, func(i, j int) bool {
		return s.Functions[i].Name < s.Functions[j].Name
	})
	return nil
}

// Repair column relations
func (s *Schema) Repair() error {
	for _, t := range s.Tables {
		if len(t.Columns) == 0 {
			t.Columns = nil
		}
		if len(t.Indexes) == 0 {
			t.Indexes = nil
		}
		if len(t.Constraints) == 0 {
			t.Constraints = nil
		}
		for _, ct := range t.Constraints {
			if len(ct.Columns) == 0 {
				ct.Columns = nil
			}
			if len(ct.ReferencedColumns) == 0 {
				ct.ReferencedColumns = nil
			}
		}
		if len(t.Triggers) == 0 {
			t.Triggers = nil
		}
		for i, rt := range t.ReferencedTables {
			tt, err := s.FindTableByName(rt.Name)
			if err != nil {
				rt.External = true
				tt = rt
			}
			t.ReferencedTables[i] = tt
		}
	}

	for _, r := range s.Relations {
		t, err := s.FindTableByName(r.Table.Name)
		if err != nil {
			return errors.Wrap(err, "failed to repair relation")
		}
		for i, rc := range r.Columns {
			c, err := t.FindColumnByName(rc.Name)
			if err != nil {
				return errors.Wrap(err, "failed to repair relation")
			}
			c.ParentRelations = append(c.ParentRelations, r)
			r.Columns[i] = c
		}
		r.Table = t
		pt, err := s.FindTableByName(r.ParentTable.Name)
		if err != nil {
			return errors.Wrap(err, "failed to repair relation")
		}
		for i, rc := range r.ParentColumns {
			pc, err := pt.FindColumnByName(rc.Name)
			if err != nil {
				return errors.Wrap(err, "failed to repair relation")
			}
			pc.ChildRelations = append(pc.ChildRelations, r)
			r.ParentColumns[i] = pc
		}
		r.ParentTable = pt
	}
	if len(s.Functions) == 0 {
		s.Functions = nil
	}

	return nil
}

func (s *Schema) Clone() (c *Schema, err error) {
	defer func() {
		err = errors.WithStack(err)
	}()
	b, err := json.Marshal(s)
	if err != nil {
		return nil, err
	}
	c = &Schema{}
	if err := json.Unmarshal(b, c); err != nil {
		return nil, err
	}
	if err := c.Repair(); err != nil {
		return nil, err
	}
	return c, nil
}

// FindColumnByName find column by column name
func (t *Table) FindColumnByName(name string) (*Column, error) {
	for _, c := range t.Columns {
		if c.Name == name {
			return c, nil
		}
	}
	return nil, errors.Errorf("not found column '%s' on table '%s'", name, t.Name)
}

// FindIndexByName find index by index name
func (t *Table) FindIndexByName(name string) (*Index, error) {
	for _, i := range t.Indexes {
		if i.Name == name {
			return i, nil
		}
	}
	return nil, errors.Errorf("not found index '%s' on table '%s'", name, t.Name)
}

// FindConstraintByName find constraint by constraint name
func (t *Table) FindConstraintByName(name string) (*Constraint, error) {
	for _, c := range t.Constraints {
		if c.Name == name {
			return c, nil
		}
	}
	return nil, errors.Errorf("not found constraint '%s' on table '%s'", name, t.Name)
}

// FindTriggerByName find trigger by trigger name
func (t *Table) FindTriggerByName(name string) (*Trigger, error) {
	for _, trig := range t.Triggers {
		if trig.Name == name {
			return trig, nil
		}
	}
	return nil, errors.Errorf("not found trigger '%s' on table '%s'", name, t.Name)
}

// FindConstrainsByColumnName find constraint by column name
func (t *Table) FindConstrainsByColumnName(name string) []*Constraint {
	cts := []*Constraint{}
	for _, ct := range t.Constraints {
		for _, ctc := range ct.Columns {
			if ctc == name {
				cts = append(cts, ct)
			}
		}
	}
	return cts
}

func (t *Table) hasColumnWithValues(name string) bool {
	for _, c := range t.Columns {
		switch name {
		case ColumnExtraDef:
			if c.ExtraDef != "" {
				return true
			}
		case ColumnOccurrences:
			if c.Occurrences.Valid {
				return true
			}
		case ColumnPercents:
			if c.Percents.Valid {
				return true
			}
		case ColumnChildren:
			if len(c.ChildRelations) > 0 {
				return true
			}
		case ColumnParents:
			if len(c.ParentRelations) > 0 {
				return true
			}
		case ColumnComment:
			if c.Comment != "" {
				return true
			}
		case ColumnLabels:
			if len(c.Labels) > 0 {
				return true
			}
		}
	}
	return false
}

func (t *Table) ShowColumn(name string, hideColumns []string) bool {
	hideColumns = unique(append(DefaultHideColumns, hideColumns...))
	if contains(hideColumns, name) {
		return t.hasColumnWithValues(name)
	}
	return true
}

func (t *Table) CollectTablesAndRelations(distance int, root bool) ([]*Table, []*Relation, error) {
	tables := []*Table{}
	relations := []*Relation{}
	tables = append(tables, t)
	if distance == 0 {
		return tables, relations, nil
	}
	distance = distance - 1
	for _, c := range t.Columns {
		for _, r := range c.ParentRelations {
			relations = append(relations, r)
			ts, rs, err := r.ParentTable.CollectTablesAndRelations(distance, false)
			if err != nil {
				return nil, nil, err
			}
			tables = append(tables, ts...)
			relations = append(relations, rs...)
		}
		for _, r := range c.ChildRelations {
			relations = append(relations, r)
			ts, rs, err := r.Table.CollectTablesAndRelations(distance, false)
			if err != nil {
				return nil, nil, err
			}
			tables = append(tables, ts...)
			relations = append(relations, rs...)
		}
	}

	if !root {
		return tables, relations, nil
	}

	uTables := []*Table{}
	encounteredT := make(map[string]bool)
	for _, t := range tables {
		if !encounteredT[t.Name] {
			encounteredT[t.Name] = true
			uTables = append(uTables, t)
		}
	}

	uRelations := []*Relation{}
	encounteredR := make(map[*Relation]bool)
	for _, r := range relations {
		if !encounteredR[r] {
			encounteredR[r] = true
			if !encounteredT[r.ParentTable.Name] || !encounteredT[r.Table.Name] {
				continue
			}
			uRelations = append(uRelations, r)
		}
	}

	return uTables, uRelations, nil
}

func (t *Table) Contains(ts []*Table) bool {
	for _, tt := range ts {
		if t.Name == tt.Name {
			return true
		}
	}
	return false
}

func unique(in []string) []string {
	u := []string{}
	m := map[string]struct{}{}
	for _, s := range in {
		if _, ok := m[s]; ok {
			continue
		}
		u = append(u, s)
		m[s] = struct{}{}
	}
	return u
}

func contains(s []string, e string) bool {
	for _, v := range s {
		if e == v {
			return true
		}
	}
	return false
}<|MERGE_RESOLUTION|>--- conflicted
+++ resolved
@@ -217,108 +217,7 @@
 	return false
 }
 
-<<<<<<< HEAD
 // Sort schema tables, columns, relations, and constrains
-=======
-// FindColumnByName find column by column name
-func (t *Table) FindColumnByName(name string) (*Column, error) {
-	for _, c := range t.Columns {
-		if c.Name == name {
-			return c, nil
-		}
-	}
-	return nil, errors.Errorf("not found column '%s' on table '%s'", name, t.Name)
-}
-
-// FindIndexByName find index by index name
-func (t *Table) FindIndexByName(name string) (*Index, error) {
-	for _, i := range t.Indexes {
-		if i.Name == name {
-			return i, nil
-		}
-	}
-	return nil, errors.Errorf("not found index '%s' on table '%s'", name, t.Name)
-}
-
-// FindConstraintByName find constraint by constraint name
-func (t *Table) FindConstraintByName(name string) (*Constraint, error) {
-	for _, c := range t.Constraints {
-		if c.Name == name {
-			return c, nil
-		}
-	}
-	return nil, errors.Errorf("not found constraint '%s' on table '%s'", name, t.Name)
-}
-
-// FindTriggerByName find trigger by trigger name
-func (t *Table) FindTriggerByName(name string) (*Trigger, error) {
-	for _, trig := range t.Triggers {
-		if trig.Name == name {
-			return trig, nil
-		}
-	}
-	return nil, errors.Errorf("not found trigger '%s' on table '%s'", name, t.Name)
-}
-
-// FindConstrainsByColumnName find constraint by column name
-func (t *Table) FindConstrainsByColumnName(name string) []*Constraint {
-	cts := []*Constraint{}
-	for _, ct := range t.Constraints {
-		for _, ctc := range ct.Columns {
-			if ctc == name {
-				cts = append(cts, ct)
-			}
-		}
-	}
-	return cts
-}
-
-func (t *Table) hasColumnWithValues(name string) bool {
-	for _, c := range t.Columns {
-		switch name {
-		case ColumnExtraDef:
-			if c.ExtraDef != "" {
-				return true
-			}
-		case ColumnOccurrences:
-			if c.Occurrences.Valid {
-				return true
-			}
-		case ColumnPercents:
-			if c.Percents.Valid {
-				return true
-			}
-		case ColumnChildren:
-			if len(c.ChildRelations) > 0 {
-				return true
-			}
-		case ColumnParents:
-			if len(c.ParentRelations) > 0 {
-				return true
-			}
-		case ColumnComment:
-			if c.Comment != "" {
-				return true
-			}
-		case ColumnLabels:
-			if len(c.Labels) > 0 {
-				return true
-			}
-		}
-	}
-	return false
-}
-
-func (t *Table) ShowColumn(name string, hideColumns []string) bool {
-	hideColumns = unique(append(DefaultHideColumns, hideColumns...))
-	if contains(hideColumns, name) {
-		return t.hasColumnWithValues(name)
-	}
-	return true
-}
-
-// Sort schema tables, columns, relations, constrains and functions.
->>>>>>> 06f9f203
 func (s *Schema) Sort() error {
 	for _, t := range s.Tables {
 		for _, c := range t.Columns {
