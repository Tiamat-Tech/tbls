--- conflicted
+++ resolved
@@ -102,11 +102,7 @@
 			return c, nil
 		}
 	}
-<<<<<<< HEAD
-	return nil, errors.WithStack(fmt.Errorf("Error: not found column '%s'", name))
-=======
 	return nil, errors.WithStack(fmt.Errorf("Error: not found column '%s.%s'", t.Name, name))
->>>>>>> 7c3ecfc9
 }
 
 // Sort schema tables, columns, relations, and constrains
