--- conflicted
+++ resolved
@@ -47,16 +47,6 @@
       - name: Run tests
         run: make ci
 
-<<<<<<< HEAD
-      - name: Run GoReleaser
-        uses: goreleaser/goreleaser-action@v2
-        with:
-          distribution: goreleaser
-          version: latest
-          args: --config .goreleaser/linux.yml --rm-dist
-        env:
-          GITHUB_TOKEN: ${{ secrets.GITHUB_TOKEN }}
-=======
       # - name: Run GoReleaser
       #   uses: goreleaser/goreleaser-action@v2
       #   with:
@@ -65,7 +55,6 @@
       #     args: --config .goreleaser/linux.yml --rm-dist
       #   env:
       #     GITHUB_TOKEN: ${{ secrets.GITHUB_TOKEN }}
->>>>>>> d59d55e0
 
   windows-release:
     name: Release assets for Windows
